--- conflicted
+++ resolved
@@ -106,16 +106,9 @@
     else:
         libnames = ['libspacepy.so']
     if sysconfig:
-<<<<<<< HEAD
-        if sys.version_info[0] < 3:
-            ext = sysconfig.get_config_var('SO')
-        else:
-            ext = sysconfig.get_config_var('EXT_SUFFIX')
-=======
         ext = sysconfig.get_config_var('EXT_SUFFIX')
         if ext is None:
             ext = sysconfig.get_config_var('SO')
->>>>>>> 5c0c58c7
         if ext:
             libnames.append('libspacepy' + ext)
             libnames.append('spacepy' + ext)
