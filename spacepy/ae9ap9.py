--- conflicted
+++ resolved
@@ -250,13 +250,8 @@
                                fig_target=fig_target, orbit_params=(True, landscape))
         return fig
 
-<<<<<<< HEAD
     def plotSpectrogram(self, ecol=0, pvars=None, **kwargs):
         '''
-=======
-    def plotSpectrogram(self, ecol=0, **kwargs):
-        """
->>>>>>> 1dad240a
         Plot a spectrogram of the flux along the requested orbit, as a function of Lm and time
 
         Other Parameters
@@ -269,20 +264,16 @@
             text to label y-axis (default is 'Lm' plus the field model name)
         title : string
             text to appear above spectrogram (default is climatology model name, data type and energy)
-<<<<<<< HEAD
         pvars : list
             list of plotting variable names in order [Epoch-like (X axis), Flux-like (Z axis), Energy (Index var for Flux-like)]
         ylim : list
             2-element list with upper and lower bounds for y axis
         '''
-=======
-        """
->>>>>>> 1dad240a
         import spacepy.plot as splot
         if 'Lm' not in self:
             self.getLm()
         sd = dm.SpaceData()
-<<<<<<< HEAD
+
         if pvars is None:
             varname = self.attrs['varname']
             enname = 'Energy'
@@ -323,18 +314,7 @@
             bins[1] = kwargs['Lbins']
             del kwargs['Lbins']
         spec = splot.spectrogram(sd, variables=['Epoch', 'Lm', '1D_dataset'], ylim=Lm_lim, bins=bins)
-=======
-        sd['Lm'] = self['Lm']
-        # filter any bad Lm
-        goodidx = sd['Lm'] > 1
-        sd['Lm'] = sd['Lm'][goodidx]
-        Lm_lim = [2.0, 8.0]
-        # TODO: allow user-definition of bins in time and Lm
-        varname = self.attrs['varname']
-        sd['Epoch'] = dm.dmcopy(self['Epoch'])[goodidx]  # TODO: assumes 1 pitch angle, generalize
-        sd['1D_dataset'] = self[varname][goodidx, ecol]  # TODO: assumes 1 pitch angle, generalize
-        spec = splot.spectrogram(sd, variables=['Epoch', 'Lm', '1D_dataset'], ylim=Lm_lim)
->>>>>>> 1dad240a
+
         if 'zlim' not in kwargs:
             zmax = 10 ** (int(np.log10(max(sd['1D_dataset']))) + 1)
             idx = np.logical_and(sd['1D_dataset'] > 0, sd['Lm'] > Lm_lim[0])
