--- conflicted
+++ resolved
@@ -6,23 +6,9 @@
 
 .. automodule:: spacepy.plot
 
-<<<<<<< HEAD
-.. automodule:: plot
-    :members: 
-
-######################################################################
-plot.utils - Utility routines for plotting and plot-related activities
-######################################################################
-
-.. module:: spacepy.plot.utils
-
-.. automodule:: plot.utils
-    :members:
-=======
 .. autosummary::
     :toctree: autosummary
 
     spectrogram
     utils
     utils.EventClicker
->>>>>>> 6433df70
