--- conflicted
+++ resolved
@@ -1,12 +1,9 @@
 # this is the file that distutils parses for what to include
 
 graft Doc/build/html
-<<<<<<< HEAD
 include Doc/Makefile
 graft Doc/source
 include Doc/SpacePy.pdf
-=======
->>>>>>> 3c4ec933
 graft spacepy/libspacepy
 graft spacepy/pybats/sample_scripts
 graft tests
